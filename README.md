--- conflicted
+++ resolved
@@ -12,7 +12,7 @@
 
 - <a href="https://stability.ai/">Stability.ai</a> for the generous sponsorship to work on cutting edge artificial intelligence research
 
-- <a href="https://huggingface.co/">🤗 Huggingface</a> and <a href="https://carper.ai/">CarperAI</a> for penning the blog post <a href="https://huggingface.co/blog/rlhf">Illustrating Reinforcement Learning from Human Feedback (RLHF)</a>, and the former also for their <a href="https://huggingface.co/docs/accelerate/index">accelerate</a> library
+- <a href="https://huggingface.co/">🤗 Hugging Face</a> and <a href="https://carper.ai/">CarperAI</a> for penning the blog post <a href="https://huggingface.co/blog/rlhf">Illustrating Reinforcement Learning from Human Feedback (RLHF)</a>, and the former also for their <a href="https://huggingface.co/docs/accelerate/index">accelerate</a> library
 
 ## Install
 
@@ -136,14 +136,6 @@
 - [ ] get sampling with variable lengthed prompts working, even if it is not needed given bottleneck is human feedback
 - [ ] allow for finetuning penultimate N layers only in either actor or critic, assuming if pretrained
 
-<<<<<<< HEAD
-## Appreciation
-
-- <a href="https://stability.ai/">Stability.ai</a> for the generous sponsorship to work on cutting edge artificial intelligence research
-
-- <a href="https://huggingface.co/">🤗 Hugging Face</a> and <a href="https://carper.ai/">CarperAI</a> for penning the blog post <a href="https://huggingface.co/blog/rlhf">Illustrating Reinforcement Learning from Human Feedback (RLHF)</a>, and the former also for their <a href="https://huggingface.co/docs/accelerate/index">accelerate</a> library
-=======
->>>>>>> 35ec3e7c
 
 ## Citations
 
